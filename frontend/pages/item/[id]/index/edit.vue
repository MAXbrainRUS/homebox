--- conflicted
+++ resolved
@@ -590,14 +590,9 @@
             <div class="mt-2 flex flex-wrap items-center justify-between gap-4"></div>
           </template>
           <div class="mb-6 grid gap-4 border-t px-5 pt-2 md:grid-cols-2">
-<<<<<<< HEAD
             <LocationSelector v-model="item.location" @update:model-value="informAboutDesyncingLocationFromParent()" />
-            <FormMultiselect v-model="item.labels" label="Labels" :items="labels ?? []" />
+            <FormMultiselect v-model="item.labels" :label="$t('global.labels')" :items="labels ?? []" />
             <FormToggle v-model="item.syncChildItemsLocations" label="Sync child items' locations" inline @update:model-value="syncChildItemsLocations()" />
-=======
-            <LocationSelector v-model="item.location" />
-            <FormMultiselect v-model="item.labels" :label="$t('global.labels')" :items="labels ?? []" />
->>>>>>> ec5b6bb8
             <Autocomplete
               v-if="preferences.editorAdvancedView"
               v-model="parent"
