--- conflicted
+++ resolved
@@ -23,19 +23,6 @@
 
 // HandleItemAttachmentCreate godocs
 //
-<<<<<<< HEAD
-//	@Summary	Create Item Attachment
-//	@Tags		Items Attachments
-//	@Produce	json
-//	@Param		id		path		string	true	"Item ID"
-//	@Param		file	formData	file	true	"File attachment"
-//	@Param		type	formData	string	true	"Type of file"
-//	@Param		name	formData	string	true	"name of the file including extension"
-//	@Success	200		{object}	repo.ItemOut
-//	@Failure	422		{object}	validate.ErrorResponse
-//	@Router		/v1/items/{id}/attachments [POST]
-//	@Security	Bearer
-=======
 //	@Summary  Create Item Attachment
 //	@Tags     Items Attachments
 //	@Accept   multipart/form-data
@@ -48,7 +35,6 @@
 //	@Failure  422  {object} validate.ErrorResponse
 //	@Router   /v1/items/{id}/attachments [POST]
 //	@Security Bearer
->>>>>>> a7d61889
 func (ctrl *V1Controller) HandleItemAttachmentCreate() errchain.HandlerFunc {
 	return func(w http.ResponseWriter, r *http.Request) error {
 		err := r.ParseMultipartForm(ctrl.maxUploadSize << 20)
